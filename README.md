--- conflicted
+++ resolved
@@ -37,18 +37,11 @@
 
 There are a few ways to construct a yield curve object:
 
-<<<<<<< HEAD
 - `Zero(rates)` or `Zero(rates,maturities)` using a vector of zero, or spot, rates
 - `Forward(rates)` or `Forward(rates,periods) using a vector of one-period (or `periods`-long) forward rates
 - `Constant(rate)` takes a single constant rate for all times
 - `Par(rates)` or `Par(rates,maturities)` takes a series of yields for securities priced at par and paying one coupon per period
 - `USTreasury(rates)` takes the most commonly presented rate data (e.g. [Treasury.gov](https://www.treasury.gov/resource-center/data-chart-center/interest-rates/Pages/TextView.aspx?data=yield)) and bootstraps the curve given the combination of bills and bonds.
-=======
-- `Yields.Zero(rates)` or `Yields.Zero(rates,maturities)` using a vector of zero, or spot, rates
-- `Yields.Forward(rates)` or `Yields.Forward(rates,times) using a one-period forward rates, or with `times` if unevenly spaced.
-- `Yields.Constant(rate)` takes a single constant rate for all times
-- `Yields.USTreasury(rates)` takes the most commonly presented rate data (e.g. [Treasury.gov](https://www.treasury.gov/resource-center/data-chart-center/interest-rates/Pages/TextView.aspx?data=yield)) and bootstraps the curve given the combination of bills and bonds.
->>>>>>> e05ff6fd
 
 ### Functions
 

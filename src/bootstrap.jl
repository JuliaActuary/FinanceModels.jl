# bootstrapped class of curve methods

# Forward curves

"""
    ForwardStarting(curve,forwardstart)

Rebase a `curve` so that `discount`/`accumulation`/etc. are re-based so that time zero from the new curves perspective is the given `forwardstart` time.

# Examples

```julia-repl
julia> zero = [5.0, 5.8, 6.4, 6.8] ./ 100
julia> maturity = [0.5, 1.0, 1.5, 2.0]
julia> curve = Yields.Zero(zero, maturity)
julia> fwd = Yields.ForwardStarting(curve, 1.0)

julia> discount(curve,1,2)
0.9275624570410582

julia> discount(fwd,1) # `curve` has effectively been reindexed to `1.0`
0.9275624570410582
```

# Extended Help

While `ForwardStarting` could be nested so that, e.g. the third period's curve is the one-period forward of the second period's curve, it will be more efficient to reuse the initial curve from a runtime and compiler perspective.

`ForwardStarting` is not used to construct a curve based on forward rates. See  [`Forward`](@ref) instead.
"""
struct ForwardStarting{T,U} <: AbstractYield
    curve::U
    forwardstart::T
end
__ratetype(::Type{ForwardStarting{T,U}}) where {T,U}= __ratetype(U)

function discount(c::ForwardStarting, to)
    discount(c.curve, c.forwardstart, to + c.forwardstart)
end

function Base.zero(c::ForwardStarting, to,cf::C) where {C<:CompoundingFrequency}
    z = forward(c.curve,c.forwardstart,to+c.forwardstart)
    return convert(cf,z)
end

<<<<<<< HEAD
"""
    zero(curve,time)
    zero(curve,time,CompoundingFrequency)

Return the zero rate for the curve at the given time.
"""
Base.zero(c::YC, time) where {YC<:AbstractYield} = zero(c, time, Periodic(1))
function Base.zero(c::YC, time, cf::C) where {YC<:AbstractYield,C<:CompoundingFrequency}
    return convert(cf, Continuous(c.zero(time))) # c.zero is a curve of continuous rates represented as floats. explicitly wrap in continuous before converting
end
=======
>>>>>>> 325a8095

"""
    Constant(rate::Real, cf::CompoundingFrequency=Periodic(1))
    Constant(r::Rate)

Construct a yield object where the spot rate is constant for all maturities. If `rate` is not a `Rate` type, will assume `Periodic(1)` for the compounding frequency

# Examples

```julia-repl
julia> y = Yields.Constant(0.05)
julia> discount(y,2)
0.9070294784580498     # 1 / (1.05) ^ 2
```
"""
struct Constant{T} <: AbstractYield
    rate::T
end
__ratetype(::Type{Constant{T}}) where {T} = T
CompoundingFrequency(c::Constant{T}) where {T} = c.rate.compounding

function Constant(rate::T, cf::C = Periodic(1)) where {T<:Real,C<:CompoundingFrequency}
    return Constant(Rate(rate, cf))
end

Base.zero(c::Constant, time) = c.rate
Base.zero(c::Constant, time, cf::CompoundingFrequency) = convert(cf, c.rate)
rate(c::Constant) = c.rate
rate(c::Constant, time) = c.rate
discount(r::Constant, time) = discount(r.rate, time)
discount(r::Constant, from, to) = discount(r.rate, to - from)
accumulation(r::Constant, time) = accumulation(r.rate, time)
accumulation(r::Constant, from, to) = accumulation(r.rate, to - from)

"""
    Step(rates,times)

Create a yield curve object where the applicable rate is the effective rate of interest applicable until corresponding time. If `rates` is not a `Vector{Rate}`, will assume `Periodic(1)` type.

The last rate will be applied to any time after the last time in `times`.

# Examples

```julia-repl
julia>y = Yields.Step([0.02,0.05], [1,2])

julia>rate(y,0.5)
0.02

julia>rate(y,1.5)
0.05

julia>rate(y,2.5)
0.05
```
"""
struct Step{R,T} <: AbstractYield
    rates::R
    times::T
end
__ratetype(::Type{Step{R,T}}) where {R,T}= eltype(R)
CompoundingFrequency(c::Step{T}) where {T} = first(c.rates).compounding

Step(rates) = Step(rates, collect(1:length(rates)))

function Step(rates::Vector{<:Real},times) 
    r = Periodic.(rates,1)
    Step(r, times)
end

function discount(y::Step, time)
    v = 1.0
    last_time = 0.0


    for (rate,t) in zip(y.rates,y.times)
        duration = min(time - last_time,t-last_time)
        v *= discount(rate,duration)
        last_time = t
        (last_time > time) && return v
        
    end

    # if we did not return in the loop, then we extend the last rate
    v *= discount(last(y.rates), time - last_time)
    return v
end


"""
    Zero(rates, maturities; interpolation=QuadraticSpline())

Construct a yield curve with given zero-coupon spot `rates` at the given `maturities`. If `rates` is not a `Vector{Rate}`, will assume `Periodic(1)` type.

See [`bootstrap`](@ref) for more on the `interpolation` parameter, which is set to `QuadraticSpline()` by default.
"""
function Zero(rates::Vector{<:Rate}, maturities; interpolation=QuadraticSpline())
    # bump to a constant yield if only given one rate
    length(rates) == 1 && return Constant(first(rates))
    return _zero_inner(rates,maturities,interpolation)
end

# zero is different than the other boostrapped curves in that it doesn't actually need to bootstrap 
# because the rate are already zero rates. Instead, we just cut straight to the 
# appropriate interpolation function based on the type dispatch.
function _zero_inner(rates::Vector{<:Rate}, maturities, interp::QuadraticSpline)
    continuous_zeros = rate.(convert.(Continuous(), rates))
    return BootstrappedYieldCurve(
        rates,
        maturities,
        cubic_interp([0.0; maturities],[first(continuous_zeros); continuous_zeros])
    )
end

function _zero_inner(rates::Vector{<:Rate}, maturities, interp::LinearSpline)
    continuous_zeros = rate.(convert.(Continuous(), rates))
    return BootstrappedYieldCurve(
        rates,
        maturities,
        linear_interp([0.0; maturities],[first(continuous_zeros); continuous_zeros])
    )
end

# fallback for user provied interpolation function
function _zero_inner(rates::Vector{<:Rate}, maturities, interp)
    continuous_zeros = rate.(convert.(Continuous(), rates))
    return BootstrappedYieldCurve(
        rates,
        maturities,
        interp([0.0; maturities],[first(continuous_zeros); continuous_zeros])
    )
end

#fallback if `rates` aren't `Rate`s. Assume `Periodic(1)` per Zero docstring
function Zero(rates, maturities; interpolation=QuadraticSpline())
    Zero(Periodic.(rates, 1), maturities; interpolation)
end

function Zero(rates; interpolation=QuadraticSpline())
    # bump to a constant yield if only given one rate
    maturities = collect(1:length(rates))
    return Zero(rates, maturities; interpolation)
end

"""
    Par(rates, maturities; interpolation=QuadraticSpline())

Construct a curve given a set of bond equivalent yields and the corresponding maturities. Assumes that maturities <= 1 year do not pay coupons and that after one year, pays coupons with frequency equal to the CompoundingFrequency of the corresponding rate (normally the default for a `Rate` is `1`, but when constructed via `Par` the default compounding Frequency is `2`).

See [`bootstrap`](@ref) for more on the `interpolation` parameter, which is set to `QuadraticSpline()` by default.

# Examples

```julia-repl

julia> par = [6.,8.,9.5,10.5,11.0,11.25,11.38,11.44,11.48,11.5] ./ 100
julia> maturities = [t for t in 1:10]
julia> curve = Par(par,maturities);
julia> zero(curve,1)
Rate(0.06000000000000005, Periodic(1))

```
"""
function Par(rates::Vector{<:Rate}, maturities; interpolation=QuadraticSpline())
    # bump to a constant yield if only given one rate
    if length(rates) == 1
        return Constant(rate[1])
    end
    return BootstrappedYieldCurve(
        rates,
        maturities,
        # assume that maturities less than or equal to 12 months are settled once, otherwise semi-annual
        # per Hull 4.7
        bootstrap(rates, maturities, [m <= 1 ? nothing : 1 / r.compounding.frequency for (r, m) in zip(rates, maturities)], interpolation)
    )
end

function Par(rates::Vector{T}, maturities; interpolation=QuadraticSpline()) where {T<:Real}
    return Par(Yields.Periodic.(rates,2), maturities; interpolation)
end


"""
    Forward(rate_vector,maturities)

Takes a vector of 1-period forward rates and constructs a discount curve. If rate_vector is not a vector of `Rates` (ie is just a vector of `Float64` values), then
the assumption is that each value is `Periodic` rate compounded once per period.

# Examples

```julia-repl
julia> Yields.Forward( [0.01,0.02,0.03] );

julia> Yields.Forward( Yields.Continuous.([0.01,0.02,0.03]) );

```
"""
function Forward(rates, maturities)
    # convert to zeros and pass to Zero
    disc_v = Vector{Float64}(undef, length(rates))

    v = 1.0

    for (i,r) = enumerate(rates)
        Δt = maturities[i] - (i == 1 ? 0 : maturities[i-1])
        v *= discount(r, Δt)
        disc_v[i] = v
    end

    z = (1.0 ./ disc_v) .^ (1 ./ maturities) .- 1 # convert disc_v to zero
    return Zero(z, maturities)
end

# if rates isn't a vector of Rates, then we assume periodic rates compounded once per period.
function Forward(rates::Vector{<:Real}, maturities)
    return Forward(Yields.Periodic.(rates, 1), maturities)
end

Forward(rates) = Forward(rates, collect(1:length(rates)))

"""
    Yields.CMT(rates, maturities; interpolation=QuadraticSpline())

Takes constant maturity (treasury) yields (bond equivalent), and assumes that instruments <= one year maturity pay no coupons and that the rest pay semi-annual.

See [`bootstrap`](@ref) for more on the `interpolation` parameter, which is set to `QuadraticSpline()` by default.

# Examples

```
# 2021-03-31 rates from Treasury.gov
rates =[0.01, 0.01, 0.03, 0.05, 0.07, 0.16, 0.35, 0.92, 1.40, 1.74, 2.31, 2.41] ./ 100
mats = [1/12, 2/12, 3/12, 6/12, 1, 2, 3, 5, 7, 10, 20, 30]
	
Yields.CMT(rates,mats)
```
"""
function CMT(rates::Vector{T}, maturities; interpolation=QuadraticSpline()) where {T<:Real}
    rs = map(zip(rates, maturities)) do (r, m)
        if m <= 1
            Rate(r, Periodic(1 / m))
        else
            Rate(r, Periodic(2))
        end
    end

    CMT(rs, maturities;interpolation)
end

function CMT(rates::Vector{<:Rate}, maturities; interpolation=QuadraticSpline())
    return BootstrappedYieldCurve(
        rates,
        maturities,
        # assume that maturities less than or equal to 12 months are settled once, otherwise semi-annual
        # per Hull 4.7
        bootstrap(rates, maturities, [m <= 1 ? nothing : 0.5 for m in maturities], interpolation)
    )
end


"""
    OIS(rates,maturities)
Takes Overnight Index Swap rates, and assumes that instruments <= one year maturity are settled once and other agreements are settled quarterly with a corresponding CompoundingFrequency.

See [`bootstrap`](@ref) for more on the `interpolation` parameter, which is set to `QuadraticSpline()` by default.

"""
function OIS(rates::Vector{T}, maturities; interpolation=QuadraticSpline()) where {T<:Real}
    rs = map(zip(rates, maturities)) do (r, m)
        if m <= 1
            Rate(r, Periodic(1 / m))
        else
            Rate(r, Periodic(4))
        end
    end

    return OIS(rs, maturities; interpolation)
end
function OIS(rates::Vector{<:Rate}, maturities ; interpolation=QuadraticSpline())
    return BootstrappedYieldCurve(
        rates,
        maturities,
        # assume that maturities less than or equal to 12 months are settled once, otherwise quarterly
        # per Hull 4.7
        bootstrap(rates, maturities, [m <= 1 ? nothing : 1 / 4 for m in maturities], interpolation)
    )
end


"""
    par(curve,time;frequency=2)

Calculate the par yield for maturity `time` for the given `curve` and `frequency`. Returns a `Rate` object with periodicity corresponding to the `frequency`. The exception to this is if `time` is less than what the payments allowed by frequency (e.g. a time `0.5` but with frequency `1`) will effectively assume frequency equal to 1 over `time`.

# Examples

julia> c = Yields.Constant(0.04);

julia> Yields.par(c,4)
Yields.Rate{Float64, Yields.Periodic}(0.03960780543711406, Yields.Periodic(2))

julia> Yields.par(c,4;frequency=1)
Yields.Rate{Float64, Yields.Periodic}(0.040000000000000036, Yields.Periodic(1))

julia> Yields.par(c,0.6;frequency=4)
Yields.Rate{Float64, Yields.Periodic}(0.039413626195875295, Yields.Periodic(4))

julia> Yields.par(c,0.2;frequency=4)
Yields.Rate{Float64, Yields.Periodic}(0.039374942589460726, Yields.Periodic(5))

julia> Yields.par(c,2.5)
Yields.Rate{Float64, Yields.Periodic}(0.03960780543711406, Yields.Periodic(2))

"""
function par(curve, time; frequency=2)
    mat_disc = discount(curve, 0, time)
    coup_times = coupon_times(time,frequency)
    coupon_pv = sum(discount(curve,0,t) for t in coup_times)
    Δt = step(coup_times)
    r = (1-mat_disc) / coupon_pv
    cfs = [t == last(coup_times) ? 1+r : r for t in coup_times]
    cfs = [-1;cfs]
    r = irr_newton(cfs,[0;coup_times])
    frequency_inner = min(1/Δt,max(1 / Δt, frequency))
    r = convert(Periodic(frequency_inner),r)
    return r
end

function coupon_times(time,frequency)
    Δt = min(1 / frequency,time)
    times = time:-Δt:0
    f = last(times)
    f += iszero(f) ? Δt : zero(f)
    l = first(times)
    return f:Δt:l
end

function irr_newton(cashflows, times)
    # use newton's method with hand-coded derivative
    f(r) =  sum(cf * exp(-r*t) for (cf,t) in zip(cashflows,times))
    f′(r) = sum(-t*cf * exp(-r*t) for (cf,t) in zip(cashflows,times) if t > 0)
    r = Roots.newton(x->(f(x),f(x)/f′(x)),0.0)
    return Yields.Periodic(exp(r)-1,1)

end<|MERGE_RESOLUTION|>--- conflicted
+++ resolved
@@ -43,19 +43,6 @@
     return convert(cf,z)
 end
 
-<<<<<<< HEAD
-"""
-    zero(curve,time)
-    zero(curve,time,CompoundingFrequency)
-
-Return the zero rate for the curve at the given time.
-"""
-Base.zero(c::YC, time) where {YC<:AbstractYield} = zero(c, time, Periodic(1))
-function Base.zero(c::YC, time, cf::C) where {YC<:AbstractYield,C<:CompoundingFrequency}
-    return convert(cf, Continuous(c.zero(time))) # c.zero is a curve of continuous rates represented as floats. explicitly wrap in continuous before converting
-end
-=======
->>>>>>> 325a8095
 
 """
     Constant(rate::Real, cf::CompoundingFrequency=Periodic(1))

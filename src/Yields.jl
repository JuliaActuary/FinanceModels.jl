--- conflicted
+++ resolved
@@ -102,12 +102,8 @@
         ∇t = times[i] - times[i-1]
         disc_v[i] = disc_v[i-1] / (1 + rate_vector[i]) ^ ∇t
     end
-<<<<<<< HEAD
 
     times = cumsum(periods)
-=======
-    # times = cumsum(periods)
->>>>>>> e05ff6fd
     return Zero( 1 ./ disc_v .^ (1 ./ times) .- 1,times)
 end
 

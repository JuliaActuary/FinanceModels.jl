--- conflicted
+++ resolved
@@ -268,18 +268,8 @@
     return 1 / discount(y, time)
 end
 
-<<<<<<< HEAD
 function Base.accumulate(y::T,from,to) where {T <: AbstractYield}
     return 1 / discount(y,from,to)
-=======
-"""
-    accumulate(yield,from,to)
-
-The accumulation factor for the `yield` from time `from` through `to`.
-"""
-function Base.accumulate(y::T, from, to) where {T <: AbstractYield}
-    return 1 / accumulate(y, from, to)
->>>>>>> 7a96f301
 end
 
 ## Curve Manipulations
